--- conflicted
+++ resolved
@@ -69,12 +69,7 @@
 
     return axis
 
-<<<<<<< HEAD
 def plotEquilibrium(eq, axis=None, show=True, oxpoints=True, wall=True, plot_sensors=True):
-=======
-
-def plotEquilibrium(eq, axis=None, show=True, oxpoints=True, wall=True):
->>>>>>> eb9a02e0
     """
     Plot the equilibrium flux surfaces
 
